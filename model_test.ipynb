--- conflicted
+++ resolved
@@ -4,9 +4,6 @@
    "cell_type": "code",
    "execution_count": 1,
    "metadata": {},
-<<<<<<< HEAD
-   "outputs": [],
-=======
    "outputs": [
     {
      "name": "stdout",
@@ -35,7 +32,6 @@
      ]
     }
    ],
->>>>>>> 8a3ffc6e
    "source": [
     "%reload_ext autoreload\n",
     "%autoreload 2\n",
@@ -64,11 +60,7 @@
   },
   {
    "cell_type": "code",
-<<<<<<< HEAD
-   "execution_count": 2,
-=======
    "execution_count": 5,
->>>>>>> 8a3ffc6e
    "metadata": {},
    "outputs": [],
    "source": [
@@ -94,11 +86,7 @@
   },
   {
    "cell_type": "code",
-<<<<<<< HEAD
-   "execution_count": 3,
-=======
    "execution_count": 7,
->>>>>>> 8a3ffc6e
    "metadata": {},
    "outputs": [],
    "source": [
@@ -122,11 +110,7 @@
   },
   {
    "cell_type": "code",
-<<<<<<< HEAD
-   "execution_count": 4,
-=======
    "execution_count": 8,
->>>>>>> 8a3ffc6e
    "metadata": {},
    "outputs": [],
    "source": [
@@ -143,11 +127,7 @@
   },
   {
    "cell_type": "code",
-<<<<<<< HEAD
-   "execution_count": 5,
-=======
    "execution_count": 9,
->>>>>>> 8a3ffc6e
    "metadata": {},
    "outputs": [],
    "source": [
@@ -171,15 +151,9 @@
      "name": "stdout",
      "output_type": "stream",
      "text": [
-<<<<<<< HEAD
-      "tensor([[[ 1.1946,  0.6941,  5.3042, -1.9653, -0.3272, -2.4393],\n",
-      "         [ 1.3014,  0.8197,  5.6064, -2.0592, -0.3742, -2.7084]]],\n",
-      "       grad_fn=<ViewBackward0>)\n"
-=======
       "tensor([[[ 1.1179,  2.8833, -0.0470,  1.9013,  1.1817,  0.8868],\n",
       "         [ 1.0451,  2.7174, -0.1954,  2.2047,  1.3707,  0.7811]]],\n",
       "       device='mps:0', grad_fn=<LinearBackward0>)\n"
->>>>>>> 8a3ffc6e
      ]
     }
    ],
@@ -201,24 +175,15 @@
   },
   {
    "cell_type": "code",
-<<<<<<< HEAD
-   "execution_count": 7,
-=======
    "execution_count": 11,
->>>>>>> 8a3ffc6e
-   "metadata": {},
-   "outputs": [
-    {
-     "name": "stdout",
-     "output_type": "stream",
-     "text": [
-<<<<<<< HEAD
-      "tensor([[0.5004, 2.2813],\n",
-      "        [1.5004, 3.2813]], grad_fn=<AddBackward0>)\n"
-=======
+   "metadata": {},
+   "outputs": [
+    {
+     "name": "stdout",
+     "output_type": "stream",
+     "text": [
       "tensor([[1.3933, 2.2991],\n",
       "        [2.3933, 3.2991]], device='mps:0', grad_fn=<AddBackward0>)\n"
->>>>>>> 8a3ffc6e
      ]
     }
    ],
@@ -239,24 +204,15 @@
   },
   {
    "cell_type": "code",
-<<<<<<< HEAD
-   "execution_count": 8,
-=======
    "execution_count": 12,
->>>>>>> 8a3ffc6e
-   "metadata": {},
-   "outputs": [
-    {
-     "name": "stdout",
-     "output_type": "stream",
-     "text": [
-<<<<<<< HEAD
-      "tensor([[[1.6832, 2.6658],\n",
-      "         [2.6832, 3.6658]]], grad_fn=<AddBackward0>)\n"
-=======
+   "metadata": {},
+   "outputs": [
+    {
+     "name": "stdout",
+     "output_type": "stream",
+     "text": [
       "tensor([[[1.1108, 1.5394],\n",
       "         [2.1108, 2.5394]]], device='mps:0', grad_fn=<AddBackward0>)\n"
->>>>>>> 8a3ffc6e
      ]
     }
    ],
@@ -286,12 +242,6 @@
   },
   {
    "cell_type": "code",
-<<<<<<< HEAD
-   "execution_count": null,
-   "metadata": {},
-   "outputs": [],
-   "source": []
-=======
    "execution_count": 14,
    "metadata": {},
    "outputs": [
@@ -459,7 +409,6 @@
     "transformer = build_transformer(2, 2, 2, 2).to(device)\n",
     "print(transformer)"
    ]
->>>>>>> 8a3ffc6e
   }
  ],
  "metadata": {
